<<<<<<< HEAD
name: Code checks

on: [push]

env:
  POETRY_VERSION: 1.8.2

jobs:
  Tests:
    runs-on: ubuntu-24.04
    strategy:
      matrix:
        PYTHON_VERSION: ["3.9", "3.10", "3.11"]
    steps:
      - uses: actions/checkout@v4

      - name: Set up Python ${{ matrix.PYTHON_VERSION }}
        uses: actions/setup-python@v5
        with:
          python-version: ${{ matrix.PYTHON_VERSION }}

      - name: Set up miniconda and install samtools
        uses: conda-incubator/setup-miniconda@v3
        with:
          miniforge-version: latest
          channels: conda-forge,bioconda
          activate-environment: pixy-dev
          auto-activate-base: false
          environment-file: environment.yaml
          channel-priority: flexible
          auto-update-conda: true
          python-version: ${{ matrix.PYTHON_VERSION }}

      - name: Get full Python version
        id: full-python-version
        shell: bash
        run: echo "version=$(python -c "import sys; print('-'.join(str(v) for v in sys.version_info))")" >> $GITHUB_OUTPUT

      - name: Install poetry
        run: |
          python -m pip install --upgrade pipx
          pipx install poetry==${{env.POETRY_VERSION}}

      - name: Set up cache
        uses: actions/cache@v4
        id: cache
        with:
          path: .venv
          key: venv-${{ runner.os }}-${{ steps.full-python-version.outputs.version }}-${{ hashFiles('**/poetry.lock') }}

      - name: Ensure cache is healthy
        if: steps.cache.outputs.cache-hit == 'true'
        shell: bash
        run: |
          poetry run pip --version >/dev/null 2>&1 || rm -rf .venv
          rm -rf .venv  # Clear the cache to ensure dependencies are re-installed

      - name: Install the library
        shell: bash -el {0}
        run: |
          poetry install -v

      - name: Test the library
        shell: bash -el {0}
        run: |
          poetry run ruff format --check --diff
          poetry run ruff check
          poetry run mypy
          poetry run pytest
=======
name: Code checks

on: [push, pull_request]

env:
  POETRY_VERSION: 1.8.5

jobs:
  Tests:
    runs-on: ubuntu-latest
    strategy:
      matrix:
        PYTHON_VERSION: ["3.8", "3.9", "3.10", "3.11"]
    steps:
      - uses: actions/checkout@v4

      - name: Set up Python ${{ matrix.PYTHON_VERSION }}
        uses: actions/setup-python@v5
        with:
          python-version: ${{ matrix.PYTHON_VERSION }}

      - name: Install and configure Poetry
        uses: snok/install-poetry@v1
        with:
          version: "${{env.POETRY_VERSION}}"

      - name: Set up micromamba
        uses: mamba-org/setup-micromamba@v2
        with:
          environment-file: environment.yaml
          micromamba-version: latest
          init-shell: bash
          cache-environment: true
          post-cleanup: 'all'

      - name: Install the library
        shell: micromamba-shell {0}
        run: |
          poetry config virtualenvs.create false
          poetry install -v | poetry install -vvv

      - name: Test the library
        shell: micromamba-shell {0}
        run: |
          poetry run ruff format --check --diff
          poetry run ruff check
          poetry run mypy
          poetry run pytest
>>>>>>> bc0b8303
<|MERGE_RESOLUTION|>--- conflicted
+++ resolved
@@ -1,120 +1,48 @@
-<<<<<<< HEAD
-name: Code checks
-
-on: [push]
-
-env:
-  POETRY_VERSION: 1.8.2
-
-jobs:
-  Tests:
-    runs-on: ubuntu-24.04
-    strategy:
-      matrix:
-        PYTHON_VERSION: ["3.9", "3.10", "3.11"]
-    steps:
-      - uses: actions/checkout@v4
-
-      - name: Set up Python ${{ matrix.PYTHON_VERSION }}
-        uses: actions/setup-python@v5
-        with:
-          python-version: ${{ matrix.PYTHON_VERSION }}
-
-      - name: Set up miniconda and install samtools
-        uses: conda-incubator/setup-miniconda@v3
-        with:
-          miniforge-version: latest
-          channels: conda-forge,bioconda
-          activate-environment: pixy-dev
-          auto-activate-base: false
-          environment-file: environment.yaml
-          channel-priority: flexible
-          auto-update-conda: true
-          python-version: ${{ matrix.PYTHON_VERSION }}
-
-      - name: Get full Python version
-        id: full-python-version
-        shell: bash
-        run: echo "version=$(python -c "import sys; print('-'.join(str(v) for v in sys.version_info))")" >> $GITHUB_OUTPUT
-
-      - name: Install poetry
-        run: |
-          python -m pip install --upgrade pipx
-          pipx install poetry==${{env.POETRY_VERSION}}
-
-      - name: Set up cache
-        uses: actions/cache@v4
-        id: cache
-        with:
-          path: .venv
-          key: venv-${{ runner.os }}-${{ steps.full-python-version.outputs.version }}-${{ hashFiles('**/poetry.lock') }}
-
-      - name: Ensure cache is healthy
-        if: steps.cache.outputs.cache-hit == 'true'
-        shell: bash
-        run: |
-          poetry run pip --version >/dev/null 2>&1 || rm -rf .venv
-          rm -rf .venv  # Clear the cache to ensure dependencies are re-installed
-
-      - name: Install the library
-        shell: bash -el {0}
-        run: |
-          poetry install -v
-
-      - name: Test the library
-        shell: bash -el {0}
-        run: |
-          poetry run ruff format --check --diff
-          poetry run ruff check
-          poetry run mypy
-          poetry run pytest
-=======
-name: Code checks
-
-on: [push, pull_request]
-
-env:
-  POETRY_VERSION: 1.8.5
-
-jobs:
-  Tests:
-    runs-on: ubuntu-latest
-    strategy:
-      matrix:
-        PYTHON_VERSION: ["3.8", "3.9", "3.10", "3.11"]
-    steps:
-      - uses: actions/checkout@v4
-
-      - name: Set up Python ${{ matrix.PYTHON_VERSION }}
-        uses: actions/setup-python@v5
-        with:
-          python-version: ${{ matrix.PYTHON_VERSION }}
-
-      - name: Install and configure Poetry
-        uses: snok/install-poetry@v1
-        with:
-          version: "${{env.POETRY_VERSION}}"
-
-      - name: Set up micromamba
-        uses: mamba-org/setup-micromamba@v2
-        with:
-          environment-file: environment.yaml
-          micromamba-version: latest
-          init-shell: bash
-          cache-environment: true
-          post-cleanup: 'all'
-
-      - name: Install the library
-        shell: micromamba-shell {0}
-        run: |
-          poetry config virtualenvs.create false
-          poetry install -v | poetry install -vvv
-
-      - name: Test the library
-        shell: micromamba-shell {0}
-        run: |
-          poetry run ruff format --check --diff
-          poetry run ruff check
-          poetry run mypy
-          poetry run pytest
->>>>>>> bc0b8303
+name: Code checks
+
+on: [push, pull_request]
+
+env:
+  POETRY_VERSION: 1.8.5
+
+jobs:
+  Tests:
+    runs-on: ubuntu-latest
+    strategy:
+      matrix:
+        PYTHON_VERSION: ["3.8", "3.9", "3.10", "3.11"]
+    steps:
+      - uses: actions/checkout@v4
+
+      - name: Set up Python ${{ matrix.PYTHON_VERSION }}
+        uses: actions/setup-python@v5
+        with:
+          python-version: ${{ matrix.PYTHON_VERSION }}
+
+      - name: Install and configure Poetry
+        uses: snok/install-poetry@v1
+        with:
+          version: "${{env.POETRY_VERSION}}"
+
+      - name: Set up micromamba
+        uses: mamba-org/setup-micromamba@v2
+        with:
+          environment-file: environment.yaml
+          micromamba-version: latest
+          init-shell: bash
+          cache-environment: true
+          post-cleanup: 'all'
+
+      - name: Install the library
+        shell: micromamba-shell {0}
+        run: |
+          poetry config virtualenvs.create false
+          poetry install -v | poetry install -vvv
+
+      - name: Test the library
+        shell: micromamba-shell {0}
+        run: |
+          poetry run ruff format --check --diff
+          poetry run ruff check
+          poetry run mypy
+          poetry run pytest
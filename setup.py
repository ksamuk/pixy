--- conflicted
+++ resolved
@@ -15,14 +15,10 @@
     packages=['pixy'],
     entry_points={
         'console_scripts': [
-            'pixy=src/pixy.py'
+            'pixy=pixy.py'
         ]
     },
-<<<<<<< HEAD
-	scripts='src/pixy.py',
-=======
     scripts='src/pixy.py',
->>>>>>> ef17cb93
     install_requires=requirements,
     keywords='pixy',
     classifiers=[

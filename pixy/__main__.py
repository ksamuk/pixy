#!/usr/bin/env python
# coding: utf-8



import allel
import numcodecs
import numpy as np
import sys
import os
import subprocess
import re
import operator
import pandas
import warnings
import time
import pathlib
import argparse
from argparse import RawTextHelpFormatter
import shutil

from multiprocess import Pool
from multiprocess import Queue
import multiprocess as mp

from scipy import special
from itertools import combinations
from collections import Counter

import pixy.core
import pixy.calc




# main pixy function

def main():
    # argument parsing via argparse

    # the ascii help image
    help_image = "█▀▀█ ░▀░ █░█ █░░█\n" \
    "█░░█ ▀█▀ ▄▀▄ █▄▄█\n" \
    "█▀▀▀ ▀▀▀ ▀░▀ ▄▄▄█\n"

    help_text = 'pixy: unbiased estimates of pi, dxy, and fst from VCFs with invariant sites'
<<<<<<< HEAD
    version = '1.2.9.beta1'
=======
    version = '1.2.8.beta1'
>>>>>>> 73a33056
    citation = 'Korunes, KL and K Samuk. pixy: Unbiased estimation of nucleotide diversity and divergence in the presence of missing data. Mol Ecol Resour. 2021 Jan 16. doi: 10.1111/1755-0998.13326.'

    # initialize arguments
    parser = argparse.ArgumentParser(description=help_image+help_text+'\n'+version, formatter_class=argparse.RawTextHelpFormatter)

    parser._action_groups.pop()
    required = parser.add_argument_group('required arguments')
    additional = parser.add_argument_group('in addition, one of')
    optional = parser.add_argument_group('optional arguments')
    
    required.add_argument('--stats', nargs='+', choices=['pi', 'dxy', 'fst'], help='List of statistics to calculate from the VCF, separated by spaces.\ne.g. \"--stats pi fst\" will result in pi and fst calculations.', required=True)
    required.add_argument('--vcf', type=str, nargs='?', help='Path to the input VCF (bgzipped and tabix indexed).', required=True)
    required.add_argument('--populations', type=str, nargs='?', help='Path to a headerless tab separated populations file with columns [SampleID Population].', required=True)
    
    additional.add_argument('--window_size', type=int, nargs='?', help='Window size in base pairs over which to calculate stats.\nAutomatically determines window coordinates/bounds (see additional options below).', required=False)
    additional.add_argument('--bed_file', type=str, nargs='?', help='Path to a headerless .BED file with columns [chrom chromStart chromEnd].\nManually defines window bounds, which can be heterogenous in size.', required=False)

    optional.add_argument('--n_cores', type=int, nargs='?', default=1, help='Number of CPUs to utilize for parallel processing (default=1).', required=False)
    optional.add_argument('--output_folder', type=str, nargs='?', default='', help='Folder where output will be written, e.g. path/to/output_folder.\nDefaults to current working directory.', required=False)
    optional.add_argument('--output_prefix', type=str, nargs='?', default='pixy', help='Optional prefix for output file(s), with no slashes.\ne.g. \"--output_prefix output\" will result in [output folder]/output_pi.txt. \nDefaults to \'pixy\'.', required=False)
    optional.add_argument('--chromosomes', type=str, nargs='?', default='all', help='A single-quoted, comma separated list of chromosomes where stats will be calculated. \ne.g. --chromosomes \'X,1,2\' will restrict stats to chromosomes X, 1, and 2.\nDefaults to all chromosomes in the VCF.', required=False)
    optional.add_argument('--interval_start', type=str, nargs='?', help='The start of an interval over which to calculate stats.\nOnly valid when calculating over a single chromosome.\nDefaults to 1.', required=False)
    optional.add_argument('--interval_end', type=str, nargs='?', help='The end of the interval over which to calculate stats.\nOnly valid when calculating over a single chromosome.\nDefaults to the last position for a chromosome.', required=False)
    optional.add_argument('--sites_file', type=str, nargs='?', help='Path to a headerless tab separated file with columns [CHROM POS].\nThis defines sites where summary stats should be calculated.\nCan be combined with the --bed_file and --window_size options.', required=False)
    optional.add_argument('--chunk_size', type=int, nargs='?', default=100000, help='Approximate number of sites to read from VCF at any given time (default=100000).\nLarger numbers reduce I/O operations at the cost of memory.', required=False)
    
    optional.add_argument('--fst_type', choices=['wc', 'hudson'], default='wc', help='FST estimator to use, one of either: \n\'wc\' (Weir and Cockerham 1984) or\n\'hudson\' (Hudson 1992, Bhatia et al. 2013) \nDefaults to \'wc\'.', required=False)
    optional.add_argument('--bypass_invariant_check', choices=['yes', 'no'], default='no', help='Allow computation of stats without invariant sites (default=no).\nWill result in wildly incorrect estimates most of the time.\nUse with extreme caution!', required=False)
    optional.add_argument('--version', action='version', version=help_image+'version ' + version, help='Print the version of pixy in use.')
    optional.add_argument('--citation', action='version', version=citation, help='Print the citation for pixy.')
    optional.add_argument('--silent', action='store_true', help='Suppress all console output.')
    optional.add_argument('--debug', action='store_true', help=argparse.SUPPRESS)
    optional.add_argument('--keep_temp_file', action='store_true', help=argparse.SUPPRESS)


    

    
    # catch arguments from the command line
    # automatically uncommented when a release is built
    args = parser.parse_args()
    
    # if not running in debug mode, suppress traceback
    if not args.debug:
        sys.tracebacklimit = 0
    
    # if running in silent mode, suppress output   
    if args.silent:
        sys.stdout = open(os.devnull, "w")
    
    # validate arguments with the check_and_validate_args fuction
    # returns parsed populaion, chromosome, and sample info
    print("[pixy] pixy " + version)
    print("[pixy] See documentation at https://pixy.readthedocs.io/en/latest/")
    popnames, popindices, chrom_list, IDs, temp_file, output_folder, output_prefix, bed_df, sites_df = pixy.core.check_and_validate_args(args)

    print("\n[pixy] Preparing for calculation of summary statistics: " + ', '.join(map(str, args.stats)))
    
    if 'fst' in args.stats:
        if args.fst_type == 'wc':
            fst_cite = 'Weir and Cockerham (1984)' 
        elif args.fst_type == 'hudson':
            fst_cite = 'Hudson (1992)' 
        print("[pixy] Using "+ fst_cite + "\'s estimator of FST.")
               
    print ("[pixy] Data set contains " + str(len(popnames)) + " population(s), " + str(len(chrom_list)) +" chromosome(s), and " + str(len(IDs)) + " sample(s)")

    if args.window_size is not None:
         print("[pixy] Window size: " + str(args.window_size) + " bp")
    
    if args.bed_file is not None:
         print("[pixy] Windows sourced from: " + args.bed_file)
    
    if args.sites_file is not None:
         print("[pixy] Calculations restricted to sites in: " + args.sites_file)
    
    print('')
    
    # time the calculations
    start_time = time.time()
    print("[pixy] Started calculations at " + time.strftime("%H:%M:%S on %Y-%m-%d", time.localtime(start_time)))
    print("[pixy] Using " + str(args.n_cores) + " out of " + str(mp.cpu_count()) + " available CPU cores\n")\
    
    # if in mc mode, set up multiprocessing 
    if (args.n_cores > 1):
        
        # use forking context on linux, and spawn otherwise (macOS)
        if sys.platform == "linux":
            ctx = mp.get_context("fork")
        else:
            ctx = mp.get_context("spawn")
        
        # set up the multiprocessing manager, queue, and process pool
        manager = ctx.Manager()
        q = manager.Queue()   
        pool = ctx.Pool(int(args.n_cores))
        
        # a listener function for writing a temp file
        # used to write output in multicore mode
        def listener(q, temp_file):

            with open(temp_file, 'a') as f:
                while 1:
                    m = q.get()
                    if m == 'kill':
                        break
                    f.write(str(m) + '\n')
                    f.flush()
        
        # launch the watcher function for collecting output
        watcher = pool.apply_async(listener, args = (q, temp_file,))
    
    # begin processing each chromosome

    for chromosome in chrom_list:

        print ("[pixy] Processing chromosome/contig " + chromosome + "...")
        
        # if not using a bed file, build windows manually
        if args.bed_file is None:
            
            # if an interval is specified, assign it
            if args.interval_start is not None:
                interval_start = int(args.interval_start)
                interval_end = int(args.interval_end)
                
            # otherwise, get the interval from the VCF's POS column
            else:
                if args.sites_file is None:
                    chrom_max = subprocess.check_output("tabix " + args.vcf + " " + chromosome + " | cut -f 2 | tail -n 1", shell=True).decode("utf-8").split()
                    interval_start = 1
                    interval_end = int(chrom_max[0])
                else:
                    sites_df = pandas.read_csv(args.sites_file, sep='\t', usecols=[0,1], names=['CHROM', 'POS'])
                    sites_df['CHROM'] = sites_df['CHROM'].astype(str)
                    sites_pre_list = sites_df[sites_df['CHROM'] == chromosome]
                    sites_pre_list = sorted(sites_pre_list['POS'].tolist())
                    interval_start = min(sites_pre_list)
                    interval_end = max(sites_pre_list)
          

            # final check if intervals are valid
            try:     
                if (interval_start > interval_end):
                    raise ValueError()        
            except ValueError as e:
                raise Exception("[pixy] ERROR: The specified interval start ("+str(interval_start)+") exceeds the interval end ("+str(interval_end)+")") from e    
                
            targ_region = chromosome + ":" + str(interval_start) + "-" + str(interval_end)

            print("[pixy] Calculating statistics for region " + targ_region + "...")

            # Determine list of windows over which to compute stats

             # window size
            window_size = args.window_size
            
            # in the case were window size = 1, AND there is a sites file, use the sites file as the 'windows'
            if window_size == 1 and args.sites_file is not None:
                window_list = [list(a) for a in zip(sites_pre_list,sites_pre_list)]
            else:
                # if the interval is smaller than one window, make a list of length 1
                if (interval_end - interval_start) <= window_size:
                    window_pos_1_list = [interval_start]
                    window_pos_2_list = [interval_start + window_size - 1]
                else:
                    # if the interval_end is not a perfect multiple of the window size
                    # bump the interval_end up to the nearest multiple of window size
                    if not (interval_end % window_size == 0):
                        interval_end = interval_end + (window_size - (interval_end % window_size))

                    # create the start and stops for each window
                    window_pos_1_list = [*range(interval_start, int(interval_end), window_size)]
                    window_pos_2_list = [*range(interval_start + (window_size -1), int(interval_end) + window_size, window_size)]

                window_list = [list(a) for a in zip(window_pos_1_list,window_pos_2_list)]

            # Set aggregate to true if 1) the window size is larger than the chunk size OR 2) the window size wasn't specified, but the chrom is longer than the cutoff
            if (window_size > args.chunk_size) or ((args.window_size is None) and ((interval_end - interval_start) > args.chunk_size) ): 
                aggregate = True
            else:
                aggregate = False             
       
        # if using a bed file, subset the bed file for the current chromosome
        else:
            aggregate = False 
            bed_df_chrom = bed_df[bed_df['chrom'] == chromosome]
            window_list = [list(a) for a in zip(bed_df_chrom['chromStart'], bed_df_chrom['chromEnd'])]
        
        if(len(window_list) == 0):
            raise Exception("[pixy] ERROR: Window creation failed. Ensure that the POS column in the VCF is valid or change --window_size.")   
     
        # if aggregating, break down large windows into smaller windows
        if aggregate: 
            window_list = pixy.core.assign_subwindows_to_windows(window_list, args.chunk_size)
       
        # using chunk_size, assign  windows to chunks
        window_list = pixy.core.assign_windows_to_chunks(window_list, args.chunk_size)
            
        # if using a sites file, assign sites to chunks, as with windows above
        if args.sites_file is not None:
            sites_df = pandas.read_csv(args.sites_file, sep='\t', usecols=[0,1], names=['CHROM', 'POS'])
            sites_df['CHROM'] = sites_df['CHROM'].astype(str)
            sites_pre_list = sites_df[sites_df['CHROM'] == chromosome]
            sites_pre_list = sites_pre_list['POS'].tolist()
            
            sites_list = pixy.core.assign_sites_to_chunks(sites_pre_list, args.chunk_size)
        else:
            sites_df = None
        
        # obtain the list of chunks from the window list
        chunk_list = [i[2] for i in window_list]
        chunk_list = list(set(chunk_list))
        
        # if running in mc mode, send the summary stats funtion to the jobs pool
        if (args.n_cores > 1):
            
            # the list of jobs to be launched
            jobs = []
            
            for chunk in chunk_list:
                
                # create a subset of the window list specific to this chunk
                window_list_chunk = [x for x in window_list if x[2] == chunk]
                
                # and for the site list (if it exists)
                if sites_df is not None:
                    sites_list_chunk = [x for x in sites_list if x[1] == chunk]
                    sites_list_chunk = [x[0] for x in sites_list_chunk]
                else:
                    sites_list_chunk = None
                
                # determine the bounds of the chunk
                chunk_pos_1 = min(window_list_chunk, key=lambda x: x[1])[0]
                chunk_pos_2 = max(window_list_chunk, key=lambda x: x[1])[1]
                
                # launch a summary stats job for this chunk
                job = pool.apply_async(pixy.core.compute_summary_stats, args = (args, popnames, popindices, temp_file, chromosome, chunk_pos_1, chunk_pos_2, window_list_chunk, q, sites_list_chunk, aggregate, args.window_size))
                jobs.append(job)

            # launch all the jobs onto the pool
            for job in jobs: 
                job.get()
        
        # if running in single core mode, loop over the function manually
        elif (args.n_cores == 1):

            for chunk in chunk_list:
                
                 # create a subset of the window list specific to this chunk
                window_list_chunk = [x for x in window_list if x[2] == chunk]
                
                # and for the site list (if it exists)
                if sites_df is not None:
                    sites_list_chunk = [x for x in sites_list if x[1] == chunk]
                    sites_list_chunk = [x[0] for x in sites_list_chunk]
                else:
                    sites_list_chunk = None
                
                # determine the bounds of the chunk
                chunk_pos_1 = min(window_list_chunk, key=lambda x: x[1])[0]
                chunk_pos_2 = max(window_list_chunk, key=lambda x: x[1])[1]
                
                # don't use the queue (q) when running in single core mode
                q = "NULL"
                
                # compute summary stats for all windows in the chunk window list
                pixy.core.compute_summary_stats(args, popnames, popindices, temp_file, chromosome, chunk_pos_1, chunk_pos_2, window_list_chunk, q, sites_list_chunk, aggregate, args.window_size)
    
    # clean up any remaining jobs and stop the listener
    if (args.n_cores > 1):
        q.put('kill')
        pool.close()
        pool.join()
    
    # split and aggregate temp file to individual files
    
    # check if there is any output to process
    # halt execution if not
    try:
        outpanel = pandas.read_csv(temp_file, sep='\t', header=None)
    except pandas.errors.EmptyDataError:
        raise Exception('[pixy] ERROR: pixy failed to write any output. Confirm that your bed/sites files and intervals refer to existing chromosomes and positions in the VCF.')
        
    # check if particular stats failed to generate output     
    successful_stats = np.unique(outpanel[0])
    
    # if not all requested stats were generated, produce a warning 
    # and then remove the failed stats from the args list
    if set(args.stats) != set(successful_stats):
        missing_stats = list(set(args.stats) - set(successful_stats))
        print('\n[pixy] WARNING: pixy failed to find any valid gentoype data to calculate the following summary statistics: ' + ', '.join(missing_stats) + ". No output file will be created for these statistics.")
        args.stats = set(successful_stats)

    
    outpanel[3] = outpanel[3].astype(str) # force chromosome IDs to string
    outgrouped = outpanel.groupby([0,3]) #groupby statistic, chromosome

    
    # enforce chromosome IDs as strings
    chrom_list = list(map(str, chrom_list))
    
    if 'pi' in args.stats:
        stat = 'pi'
        pi_file = str(output_prefix) + "_pi.txt"

        if os.path.exists(pi_file):
            os.remove(pi_file)

        outfile = open(pi_file, 'a')
        outfile.write("pop" + "\t" + "chromosome" + "\t" + "window_pos_1" + "\t" + "window_pos_2" + "\t" + "avg_pi" + "\t" + "no_sites" + "\t" + "count_diffs" + "\t" + "count_comparisons" + "\t" + "count_missing" + "\n")
        
        if aggregate: #put winsizes back together for each population to make final_window_size
           
            for chromosome in chrom_list:
                outpi = outgrouped.get_group(("pi",chromosome)).reset_index(drop = True) #get this statistic, this chrom only
                outpi.drop([0,2], axis=1, inplace=True) #get rid of "pi" and placeholder (NA) columns
                outsorted = pixy.core.aggregate_output(outpi, stat, chromosome, window_size, args.fst_type)
                outsorted.to_csv(outfile, sep="\t", mode='a', header=False, index=False, na_rep='NA') #write
                
        else:
            for chromosome in chrom_list:
                outpi = outgrouped.get_group(("pi",chromosome)).reset_index(drop = True) #get this statistic, this chrom only
                outpi.drop([0,2], axis=1, inplace=True) #get rid of "pi" and placeholder (NA) columns
                outsorted = outpi.sort_values([4]) #sort by position
                # make sure sites, comparisons, missing get written as integers 
                cols = [7,8,9,10]
                outsorted[cols] = outsorted[cols].astype('Int64')
                outsorted.to_csv(outfile, sep="\t", mode='a', header=False, index=False, na_rep='NA') #write
        
        outfile.close()

    if 'dxy' in args.stats:
        stat = 'dxy'
        dxy_file = str(output_prefix) + "_dxy.txt"   

        if os.path.exists(dxy_file):
            os.remove(dxy_file)

        outfile = open(dxy_file, 'a')
        outfile.write("pop1" + "\t" + "pop2" + "\t" + "chromosome" + "\t" + "window_pos_1" + "\t" + "window_pos_2" + "\t" + "avg_dxy" + "\t" + "no_sites" + "\t" + "count_diffs" + "\t" + "count_comparisons" + "\t" + "count_missing" + "\n")

        if aggregate: # put winsizes back together for each population to make final_window_size
           
            for chromosome in chrom_list:
                outdxy = outgrouped.get_group(("dxy",chromosome)).reset_index(drop = True) #get this statistic, this chrom only
                outdxy.drop([0], axis=1, inplace=True) #get rid of "dxy"
                outsorted = pixy.core.aggregate_output(outdxy, stat, chromosome, window_size, args.fst_type)
                outsorted.to_csv(outfile, sep="\t", mode='a', header=False, index=False, na_rep='NA') #write
                
        else:
            for chromosome in chrom_list:
                outdxy = outgrouped.get_group(("dxy",chromosome)).reset_index(drop = True) #get this statistic, this chrom only
                outdxy.drop([0], axis=1, inplace=True) #get rid of "dxy"
                outsorted = outdxy.sort_values([4]) #sort by position
                # make sure sites, comparisons, missing get written as integers 
                cols = [7,8,9,10]
                outsorted[cols] = outsorted[cols].astype('Int64')
                outsorted.to_csv(outfile, sep="\t", mode='a', header=False, index=False, na_rep='NA') #write
        
        outfile.close()

    if 'fst' in args.stats: 
        stat = 'fst'
        fst_file = str(output_prefix) + "_fst.txt"

        if os.path.exists(fst_file):
            os.remove(fst_file)

        outfile = open(fst_file, 'a')
        outfile.write("pop1" + "\t" + "pop2" + "\t" + "chromosome" + "\t" + "window_pos_1" + "\t" + "window_pos_2" + "\t" + "avg_" + args.fst_type + "_fst" + "\t" + "no_snps" + "\n")
        
        # keep track of chrosomes with no fst data
        chroms_with_no_data = []
 
        if aggregate: #put winsizes back together for each population to make final_window_size
           
            for chromosome in chrom_list:
                
                # logic to accodomate cases where pi/dxy have stats for a chromosome, but fst does not
                chromosome_has_data = True
                
                # if there are no valid fst estimates, set chromosome_has_data = False
                try:
                    outfst = outgrouped.get_group(("fst",chromosome)).reset_index(drop = True) #get this statistic, this chrom only
                except KeyError:
                    chroms_with_no_data.append(chromosome)
                    chromosome_has_data = False
                    
                    pass
                
                if chromosome_has_data:
                    outfst.drop([0], axis=1, inplace=True) #get rid of "fst"
                    outsorted = pixy.core.aggregate_output(outfst, stat, chromosome, window_size, args.fst_type)
                    outsorted = outsorted.iloc[:,:-3] #drop components (for now)
                    outsorted.to_csv(outfile, sep="\t", mode='a', header=False, index=False, na_rep='NA') #write
                
        else:
            for chromosome in chrom_list:
                
                # logic to accodomate cases where pi/dxy have stats for a chromosome, but fst does not
                chromosome_has_data = True
                
                # if there are no valid fst estimates, set chromosome_has_data = False
                try:
                    outfst = outgrouped.get_group(("fst",chromosome)).reset_index(drop = True) #get this statistic, this chrom only
                except KeyError:
                    chroms_with_no_data.append(chromosome)
                    chromosome_has_data = False
                    pass
                
                if chromosome_has_data:
                    outfst.drop([0], axis=1, inplace=True) #get rid of "fst" 
                    outsorted = outfst.sort_values([4]) #sort by position
                    # make sure sites (but not components like pi/dxy)
                    cols = [7]
                    outsorted[cols] = outsorted[cols].astype('Int64')
                    outsorted = outsorted.iloc[:,:-3] #drop components (for now)
                    outsorted.to_csv(outfile, sep="\t", mode='a', header=False, index=False, na_rep='NA')
        
        outfile.close()

        if len(chroms_with_no_data) >= 1:
            print('\n[pixy] NOTE: ' + 'The following chromosomes/scaffolds did not have sufficient data to estimate FST: ' + ', '.join(chroms_with_no_data))
    
    # remove the temp file(s)
    if (args.keep_temp_file is not True):
        os.remove(temp_file)
    
    # confirm output was generated successfully
    outfolder_files = [f for f in os.listdir(output_folder) if os.path.isfile(os.path.join(output_folder, f))]
    
    r = re.compile(".*_dxy.*|.*_pi.*|.*_fst.*")
    output_files = list(filter(r.match, outfolder_files)) 

    r = re.compile("pixy_tmpfile.*")
    leftover_tmp_files = list(filter(r.match, outfolder_files))

    if len(output_files) == 0:
        print('\n[pixy] WARNING: pixy failed to write any output files. Your VCF may not contain valid genotype data, or it was removed via filtering using the specified sites/bed file (if any).')
 
    # print completion message
    end_time = time.time()
    print("\n[pixy] All calculations complete at " + time.strftime("%H:%M:%S on %Y-%m-%d", time.localtime(end_time)))
    total_time = (time.time() - start_time)
    print("[pixy] Time elapsed: " + time.strftime("%H:%M:%S", time.gmtime(total_time)))
    print("[pixy] Output files written to: " + output_folder)
    
    if len(leftover_tmp_files) > 0:
        print("\n[pixy] NOTE: There are pixy temp files in " + output_folder)
        print("[pixy] If these are not actively being used (e.g. by another running pixy process), they can be safely deleted.")
    
    
    print("\n[pixy] If you use pixy in your research, please cite the following paper:\n[pixy] " + citation)
    
    # restore output
    if args.silent:
        sys.stdout = sys.__stdout__

if __name__ == "__main__":
            
   main()   
                





<|MERGE_RESOLUTION|>--- conflicted
+++ resolved
@@ -44,11 +44,7 @@
     "█▀▀▀ ▀▀▀ ▀░▀ ▄▄▄█\n"
 
     help_text = 'pixy: unbiased estimates of pi, dxy, and fst from VCFs with invariant sites'
-<<<<<<< HEAD
-    version = '1.2.9.beta1'
-=======
     version = '1.2.8.beta1'
->>>>>>> 73a33056
     citation = 'Korunes, KL and K Samuk. pixy: Unbiased estimation of nucleotide diversity and divergence in the presence of missing data. Mol Ecol Resour. 2021 Jan 16. doi: 10.1111/1755-0998.13326.'
 
     # initialize arguments

import argparse
import logging
import os
import shutil
import subprocess
import uuid
from pathlib import Path
from typing import Dict
from typing import List
from typing import Literal
from typing import Optional
from typing import Set
from typing import Tuple
from typing import Union

import allel
import multiprocess as mp
import numpy as np
import pandas
from allel import GenotypeArray
from allel import GenotypeVector
from allel import SortedIndex
from multiprocess import Queue
from numpy.typing import NDArray

from pixy.args_validation import get_chrom_list
from pixy.args_validation import validate_bed_path
from pixy.args_validation import validate_output_path
from pixy.args_validation import validate_populations_path
from pixy.args_validation import validate_sites_path
from pixy.args_validation import validate_vcf_path
from pixy.args_validation import validate_window_and_interval_args
from pixy.calc import calc_tajima_d
from pixy.calc import calc_watterson_theta
from pixy.enums import FSTEstimator
from pixy.enums import PixyStat
from pixy.models import PixyTempResult
from pixy.models import TajimaDResult
from pixy.models import WattersonThetaResult
from pixy.stats.summary import compute_summary_dxy
from pixy.stats.summary import compute_summary_fst
from pixy.stats.summary import compute_summary_pi
from pixy.stats.summary import precompute_filtered_variant_array


def aggregate_output(
    df_for_stat: pandas.DataFrame,
    stat: str,
    chromosome: str,
    window_size: int,
    fst_type: str,
) -> pandas.DataFrame:
    """
    Aggregates genomic data into windows and computes summary statistics over each window.

    Summary statistics could be one or more of pi (genetic diversity within a population), dxy
    (genetic diversity between populations), or fst (proportion of the total genetic variance across
    a subpopulation).

    Assumes that column 4 is the position of the variant; columns 7-10 are the alleles
    counts/related metrics.

    Empty statistics are marked as 'NA'. The computed statistics are grouped by population and
    window position in the resultant Dataframe.

    Args:
        df_for_stat: Contains genomic data with columns for position,
            allele counts, and population information.
        stat: The statistic to compute.
        chromosome: The name of the chromosome for the current window.
        window_size: The size of the genomic windows (in base pairs) for aggregation.
        fst_type: The method for calculating fst. One of:
            - 'wc' for Weir and Cockerham's fst
            - 'hudson' for Hudson's fst

    Returns:
        outsorted: a pandas.DataFrame that stores aggregated statistics for each window
    """
    outsorted = df_for_stat.sort_values([4])  # sort by position
    interval_start = df_for_stat[4].min()
    interval_end = df_for_stat[4].max()
    # create a subset of the window list specific to this chunk
    bins = np.arange(interval_start - 1, interval_end + window_size, window_size)
    # bin values into discrete intervals, both left and right inclusive
    assignments, edges = pandas.cut(
        outsorted[4], bins=bins, labels=False, retbins=True, include_lowest=True
    )
    outsorted["label"] = assignments
    outsorted["window_pos_1"] = edges[assignments] + 1
    outsorted["window_pos_2"] = edges[assignments + 1]

    # group by population, window
    if stat == "pi" or stat == "tajima_d":  # pi and tajima_d only have one population field
        outsorted = (
            outsorted.groupby([1, "window_pos_1", "window_pos_2"], as_index=False, dropna=False)
            .agg({7: "sum", 8: "sum", 9: "sum", 10: "sum"})
            .reset_index()
        )
    elif stat == "dxy" or stat == "fst":  # dxy and fst have 2 population fields
        outsorted = (
            outsorted.groupby([1, 2, "window_pos_1", "window_pos_2"], as_index=False, dropna=False)
            .agg({7: "sum", 8: "sum", 9: "sum", 10: "sum"})
            .reset_index()
        )

    if stat == "pi" or stat == "dxy" or stat == "watterson_theta" or stat == "tajima_d":
        outsorted[stat] = outsorted[8] / outsorted[9]
    elif stat == "fst":
        if fst_type == "wc":
            outsorted[stat] = outsorted[8] / (outsorted[8] + outsorted[9] + outsorted[10])
        elif fst_type == "hudson":
            # 'a' is the numerator of hudson and 'b' is the denominator
            # (there is no 'c')
            outsorted[stat] = outsorted[8] / (outsorted[9])

    outsorted[stat].fillna("NA", inplace=True)
    outsorted["chromosome"] = chromosome

    # reorder columns
    if (
        stat == "pi" or stat == "watterson_theta" or stat == "tajima_d"
    ):  # pi, Watterson's theta and Tajima's D only have one population field
        outsorted = outsorted[[1, "chromosome", "window_pos_1", "window_pos_2", stat, 7, 8, 9, 10]]
    else:  # dxy and fst have 2 population fields
        outsorted = outsorted[
            [1, 2, "chromosome", "window_pos_1", "window_pos_2", stat, 7, 8, 9, 10]
        ]

    # make sure sites, comparisons, missing get written as floats
    if stat == "pi" or stat == "dxy" or stat == "watterson_theta" or stat == "tajima_d":
        cols = [7, 8, 9, 10]
    elif stat == "fst":
        cols = [7]
    outsorted[cols] = outsorted[cols].astype("int32")
    return outsorted


# function for breaking down large windows into chunks
def assign_subwindows_to_windows(
    window_pre_list: List[List[int]], chunk_size: int
) -> List[List[int]]:
    """
    Splits each window into smaller subwindows of size `chunk_size`.

    Args:
        window_pre_list: a list of windows, where each window is represented
            as a list with two positions (start and stop).
        chunk_size: the size of each subwindow. Each subwindow will have a width of
            `chunk_size`.

    Returns:
        window_lst: A list of non-overlapping subwindows
    """
    # build list of subwindows
    window_lst = []
    for i in range(len(window_pre_list)):
        original_start = window_pre_list[i][0]
        original_stop = window_pre_list[i][1]
        subwindow_pos_1_list = [*range(original_start, original_stop, chunk_size)]
        subwindow_pos_2_list = [(item + chunk_size - 1) for item in subwindow_pos_1_list]

        # end of last window is always the end of the original window
        subwindow_pos_2_list[-1] = original_stop

        sub_windows = [list(a) for a in zip(subwindow_pos_1_list, subwindow_pos_2_list)]
        window_lst.extend(sub_windows)

    return window_lst


# function for assinging windows to larger chunks
# goal here to reduce I/O bottlenecks by only doing a single read of
# the VCF for a group of small windows
def assign_windows_to_chunks(window_pre_list: List[List[int]], chunk_size: int) -> List[List[int]]:
    """
    Assigns windows to larger chunks.

    Windows that overlap multiple chunks (based on start and stop positions) will be corraled
    into the first chunk.

    Args:
        window_pre_list: a list of windows, where each window is represented
            as a list with two positions (start and stop).
        chunk_size: the size of each subwindow. Each subwindow will have a width of
            `chunk_size`.

    Returns:
        window_lst: contains the start position, end position, and the chunk index for each window
    """
    # the start and end positions of each window
    window_pos_1_list = [item[0] for item in window_pre_list]
    window_pos_2_list = [item[1] for item in window_pre_list]

    # assign starts and ends of windows to chunks using np.floor
    chunk_list_1 = [np.floor(x / chunk_size) for x in window_pos_1_list]
    chunk_list_2 = [np.floor(x / chunk_size) for x in window_pos_2_list]

    # bind the lists back together
    window_lst = [
        list(a) for a in zip(window_pos_1_list, window_pos_2_list, chunk_list_1, chunk_list_2)
    ]

    # nudge windows that overlap two chunks into the first chunk
    for i in range(len(window_lst)):
        if not window_lst[i][2] == window_lst[i][3]:
            window_lst[i][3] = window_lst[i][2]

    # remove chunk placeholders
    for i in range(len(window_lst)):
        del window_lst[i][3]

    return window_lst


# function for assinging sites to larger chunks
def assign_sites_to_chunks(sites_pre_list: List[int], chunk_size: int) -> List[List[int]]:
    """
    Assigns each site in a list to a chunk based on its position and given chunk size.

    The chunk index for each site is determined by dividing the site position by
    `(chunk_size + 1)` and using `np.floor` to calculate the chunk index. This
    function returns a list of sites, where each site is paired with the chunk
    index it belongs to.

    Args:
        sites_pre_list: the sites (positions) of interest
        chunk_size: the size of each chunk

    Returns:
        sites_list: A list where each element is a pair of a site and its corresponding
            chunk index
    """
    # assign sites to chunks using np.floor
    chunk_list = [np.floor(x / (chunk_size + 1)) for x in sites_pre_list]

    # bind the lists back together
    sites_list = [list(a) for a in zip(sites_pre_list, chunk_list)]

    return sites_list


# function for masking non-target sites in a genotype array
# used in conjuctions with the --sites_list command line option
# NB: `SortedIndex` is of type `int`, but is not generic (at least in 3.8)
def mask_non_target_sites(
    gt_array: GenotypeArray, pos_array: SortedIndex, sites_list_chunk: List[int]
) -> GenotypeArray:
    """
    Masks non-target sites in a genotype array.

    Masked sites are set to missing data (`-1`).

    Args:
        gt_array: the `GenotypeArray` of interest
        pos_array: positions corresponding to the sites in `gt_array`
        sites_list_chunk: target site positions that should remain unmasked

    Returns:
        gt_array: a modified `GenotypeArray`
    """
    # get the indexes of sites that are NOT the target sites
    # (these will be masked with missing rows to remove them from the calculations)
    masked_sites_set: Set[int] = set(pos_array) ^ set(sites_list_chunk)
    masked_sites: List[int] = sorted(list(set(pos_array).intersection(masked_sites_set)))

    gt_mask_indexes: List[int] = list(np.flatnonzero(pos_array.locate_keys(masked_sites)))

    # a missing row of data to use as a mask
    missing_row: List[List[int]] = [[-1] * gt_array.ploidy] * gt_array.n_samples

    # apply the mask to all non-target sites
    for pos in gt_mask_indexes:
        gt_array[pos, :] = missing_row

    return gt_array


# function for reading in a genotype matrix from a VCF file
# also filters out all but biallelic SNPs and invariant sites
# returns a genotype matrix, and array of genomic coordinates and
# a logical indicating whether the array(s) are empty
def read_and_filter_genotypes(
    args: argparse.Namespace,
    chromosome: str,
    window_pos_1: int,
    window_pos_2: int,
    sites_list_chunk: Optional[List[int]],
) -> Tuple[bool, Optional[GenotypeArray], Optional[SortedIndex]]:
    """
    Ingests genotypes from a VCF file, retains biallelic SNPs or invariant sites.

    Filters out non-SNPs, multi-allelic SNPs, and non-variant sites. Optionally masks out
    non-target sites based on a provided list (`sites_list_chunk`).

<<<<<<< HEAD
    Variants for which the depth of coverage (`DP`) is less than 1 are considered to be missing
    and replaced with `-1`.

    If the VCF contains no variants over the specified genomic region, sets `callset_is_none` to
    `True`.
=======
    If the VCF contains no variants over the specified genomic region, sets `callset_is_none` to `True`.
>>>>>>> 73b83ef2

    Args:
        args (Namespace): Command-line arguments, should include the path to the VCF file as
            `args.vcf`
        chromosome (str): The chromosome for which to read the genotype data (e.g., 'chr1')
        window_pos_1 (int): The start position of the genomic window
        window_pos_2 (int): The end position of the genomic window
        sites_list_chunk (list): An optional list of positions in which to mask non-target sites
            If `None`, no masking is applied.

    Returns:
        Tuple[bool, Optional[GenotypeArray], Optional[SortedIndex]]:
            - A boolean flag (`True` if the VCF callset is empty for the region, `False` otherwise)
            - A GenotypeArray containing the filtered genotype data (or `None` if no valid genotypes
              remain)
            - A SortedIndex containing the positions corresponding to the valid genotypes (or `None`
              if no valid positions remain)

    """
    # a string representation of the target region of the current window
    window_region = chromosome + ":" + str(window_pos_1) + "-" + str(window_pos_2)

    include_multiallelic_snps: bool = args.include_multiallelic_snps

    # read in data from the source VCF for the current window
    callset = allel.read_vcf(
        args.vcf,
        region=window_region,
        fields=[
            "CHROM",
            "POS",
            "calldata/GT",
            "variants/is_snp",
            "variants/numalt",
        ],
    )

    # keep track of whether the callset was empty (no sites for this range in the VCF)
    # used by compute_summary_stats to add info about completely missing sites
    if callset is None:
        callset_is_none = True
        gt_array = None
        pos_array = None

    else:
        # if the callset is NOT empty (None), continue with pipeline
        callset_is_none = False

        # convert to a genotype array object
        gt_array = allel.GenotypeArray(allel.GenotypeDaskArray(callset["calldata/GT"]))

        # build an array of positions for the region
        pos_array = allel.SortedIndex(callset["variants/POS"])

        # create a mask for biallelic snps and invariant sites
        is_biallelic_snp = np.logical_and(
            callset["variants/is_snp"][:] == 1,
            callset["variants/numalt"][:] == 1,
        )
        is_multiallelic_snp = np.logical_and(
            callset["variants/is_snp"][:] == 1,
            callset["variants/numalt"][:] > 1,
        )
        is_invariant_site = callset["variants/numalt"][:] == 0

        snp_invar_mask = np.logical_or(
            is_biallelic_snp,
            is_invariant_site,
            np.logical_and(include_multiallelic_snps, is_multiallelic_snp),
        )

        # remove rows that are NOT snps or invariant sites from the genotype array
        gt_ndarray = np.delete(gt_array, np.where(np.invert(snp_invar_mask)), axis=0)
        gt_array = allel.GenotypeArray(gt_ndarray)

        # select rows that ARE snps or invariant sites in the position array
        pos_array = pos_array[snp_invar_mask]
        # TODO: cannot index value of type None
        # if a list of target sites was specified, mask out all non-target sites
        if sites_list_chunk is not None:
            assert pos_array is not None, "pos_array should not be None"
            gt_array = mask_non_target_sites(gt_array, pos_array, sites_list_chunk)

        # extra 'none' check to catch cases where every site was removed by the mask
        if len(gt_array) == 0:
            callset_is_none = True
            gt_array = None
            pos_array = None

    return callset_is_none, gt_array, pos_array


# main pixy function for computing summary stats over a list of windows (for one chunk)


def compute_summary_stats(  # noqa: C901
    args: argparse.Namespace,
    popnames: NDArray,
    popindices: Dict[str, NDArray],  # NB: this is an array[int]  # TODO: add type param in 3.9
    temp_file: Path,
    chromosome: str,
    chunk_pos_1: int,
    chunk_pos_2: int,
    window_list_chunk: List[List[int]],
    q: Union[Queue, Literal["NULL"]],
    sites_list_chunk: Optional[List[int]],
    aggregate: bool,
    window_size: int,
) -> None:
    """
    Calculates summary statistics and writes them out to a temp file.

    Args:
        args: user-specified command-line arguments
        popnames: unique population names derived from `--populations` file
        popindices: the indices of the population-specific samples within the provided VCF
        temp_file: a temporary file in which to hold in-flight `pixy` calculations
        chromosome: the chromosome of interest
        chunk_pos_1: the start position of the genomic window
        chunk_pos_2: the end position of the genomic window
        window_list_chunk: the list of window start:stop that correspond to this chunk
        q: either "NULL" in single-core mode or a `Queue` object in multicore mode
        sites_list_chunk: list of positions in which to mask non-target sites
        aggregate: True if `window_size` > `chunk_size` or the chromosome is longer than the cutoff
        window_size: window size over which to calculate stats (in base pairs)

    Returns:
        None
    """
    pixy_output: List[PixyTempResult] = []

    # read in the genotype data for the chunk
    callset_is_none, gt_array, pos_array = read_and_filter_genotypes(
        args, chromosome, chunk_pos_1, chunk_pos_2, sites_list_chunk
    )

    # if computing FST, pre-compute a filtered array of variants (only)
    if "fst" in args.stats:
        # These should only be returned by `read_and_filter_genotypes` as None if `fst` is not a
        # requested stat. The asserts are to narrow the types.
        assert gt_array is not None, "genotype array is None"
        assert pos_array is not None, "position array is None"

        per_site_fst_results, gt_array_fst, pos_array_fst = precompute_filtered_variant_array(
            args=args,
            gt_array=gt_array,
            pos_array=pos_array,
            callset_is_none=callset_is_none,
            window_size=window_size,
            popindices=popindices,
            chromosome=chromosome,
        )

        if per_site_fst_results is not None:
            pixy_output.extend(per_site_fst_results)

    # loop over the windows within the chunk and compute summary stats
    for window_index in range(0, len(window_list_chunk)):
        window_pos_1 = window_list_chunk[window_index][0]
        window_pos_2 = window_list_chunk[window_index][1]

        window_is_empty: bool
        gt_region: Union[GenotypeVector, None]
        loc_region: Union[slice, None]

        if pos_array is None:
            window_is_empty = True
            gt_region = None
        elif len(pos_array[(pos_array >= window_pos_1) & (pos_array <= window_pos_2)]) == 0:
            window_is_empty = True
            gt_region = None
        else:
            window_is_empty = False
            # pull out the genotypes for the window
            loc_region = pos_array.locate_range(window_pos_1, window_pos_2)

            # the assertion here is required to narrow the type on `gt_array` from `Optional`
            assert gt_array is not None, "genotype array is None"
            gt_region = gt_array[loc_region]

            # double check that the region is not empty after subsetting
            try:
                loc_region  # noqa: B018
            except Exception:
                loc_region = None

            try:
                gt_region  # noqa: B018
            except Exception:
                gt_region = None

            if (gt_region is None) or len(gt_region) == 0 or (loc_region is None):
                window_is_empty = True

        # PI:
        # AVERAGE NUCLEOTIDE DIFFERENCES WITHIN POPULATIONS

        if (args.populations is not None) and ("pi" in args.stats):
            pi_results: List[PixyTempResult] = compute_summary_pi(
                popnames=popnames,
                window_is_empty=window_is_empty,
                gt_region=gt_region,
                popindices=popindices,
                chromosome=chromosome,
                window_pos_1=window_pos_1,
                window_pos_2=window_pos_2,
            )

            pixy_output.extend(pi_results)

        # DXY:
        # AVERAGE NUCLEOTIDE DIFFERENCES BETWEEN POPULATIONS

        if (args.populations is not None) and ("dxy" in args.stats):
            # create a list of all pairwise comparisons between populations in the popfile
            dxy_results: List[PixyTempResult] = compute_summary_dxy(
                popnames=popnames,
                window_is_empty=window_is_empty,
                gt_region=gt_region,
                popindices=popindices,
                chromosome=chromosome,
                window_pos_1=window_pos_1,
                window_pos_2=window_pos_2,
            )

            pixy_output.extend(dxy_results)

        # FST:
        # WEIR AND COCKERHAMS FST
        # This is just a loose wrapper around the scikit-allel fst function
        # TBD: explicit fst when data is completely missing
        if (args.populations is not None) and ("fst" in args.stats) and window_size != 1:
            assert gt_array_fst is not None, "genotype array is None"

            fst_type: FSTEstimator = FSTEstimator(args.fst_type)
            fst_results: List[PixyTempResult] = compute_summary_fst(
                fst_type=fst_type,
                gt_array_fst=gt_array_fst,
                pos_array_fst=pos_array_fst,
                window_is_empty=window_is_empty,
                callset_is_none=callset_is_none,
                aggregate=aggregate,
                popindices=popindices,
                chromosome=chromosome,
                window_pos_1=window_pos_1,
                window_pos_2=window_pos_2,
            )

            pixy_output.extend(fst_results)
        # TODO: fix so that passed args should be a `PixyArgs` object
        if (args.populations is not None) and ("tajima_d" in args.stats):
            assert gt_region is not None, "gt_region is None"
            for pop in popnames:
                # if the window has no sites in the VCF, assign all NAs,
                # otherwise calculate Tajima's D
                if window_is_empty:
                    tajima_result: TajimaDResult = TajimaDResult.empty()
                else:
                    # subset the window for the individuals in each population
                    gt_pop = gt_region.take(popindices[pop], axis=1)

                    # if the population specific window for this region is empty, report it as such
                    if len(gt_pop) == 0:
                        tajima_result = TajimaDResult.empty()

                    # otherwise compute Tajima's D as normal
                    else:
                        tajima_result = calc_tajima_d(gt_pop)
                # consult the docstring of `PixyTempResult` for more details on overloaded fields
                pixy_results: PixyTempResult = PixyTempResult(
                    pixy_stat=PixyStat.TAJIMA_D,
                    population_1=pop,
                    population_2="NA",
                    chromosome=chromosome,
                    window_pos_1=window_pos_1,
                    window_pos_2=window_pos_2,
                    calculated_stat=tajima_result.tajima_d,
                    shared_sites_with_alleles=tajima_result.num_sites,
                    total_differences=tajima_result.raw_pi,
                    total_comparisons=tajima_result.watterson_theta,
                    total_missing=tajima_result.d_stdev,
                )
                pixy_output.append(pixy_results)

        # WATTERSON'S THETA:
        # GENETIC DIVERSITY CALCULATED FROM NUMBER OF SEGREGATING (VARIANT) SITES

        if (args.populations is not None) and ("watterson_theta" in args.stats):
            assert gt_region is not None, "genotype array is None"
            assert callset_is_none is not None, "callset is empty"
            for pop in popnames:
                # if the window has no sites in the VCF, assign all NAs,
                # otherwise calculate Watterson's theta
                if window_is_empty:
                    watterson_result = WattersonThetaResult.empty()
                else:
                    # subset the window for the individuals in each population
                    gt_pop = GenotypeArray(gt_region.take(popindices[pop], axis=1))
                    # if the population specific window for this region is empty, report it as such
                    if len(gt_pop) == 0:
                        watterson_result = WattersonThetaResult.empty()
                    # otherwise compute Watterson's theta as normal
                    else:
                        watterson_result = calc_watterson_theta(gt_pop)
                    # consult the docstring of `PixyTempResult`
                    # for more details on overloaded fields
                pixy_results = PixyTempResult(
                    pixy_stat=PixyStat.WATTERSON_THETA,
                    population_1=pop,
                    population_2="NA",
                    chromosome=chromosome,
                    window_pos_1=window_pos_1,
                    window_pos_2=window_pos_2,
                    calculated_stat=watterson_result.avg_theta,
                    shared_sites_with_alleles=watterson_result.num_sites,
                    total_differences=watterson_result.raw_theta,
                    total_comparisons=watterson_result.num_var_sites,
                    total_missing=watterson_result.num_weighted_sites,
                )
                pixy_output.append(pixy_results)

        # OUTPUT
        # if in mc mode, put the results in the writing queue
        # otherwise just write to file

    # ensure the output variable exists in some form
    if pixy_output:
        temp_pixy_content: str = "\n".join(f"{result}" for result in pixy_output)
        if args.n_cores > 1:
            assert isinstance(q, Queue), "q should be a Queue object when multiprocessing"
            q.put(temp_pixy_content)
        elif args.n_cores == 1:
            outfile = open(temp_file, "a")
            outfile.write(temp_pixy_content + "\n")
            outfile.close()


# function for checking & validating command line arguments
# when problems are detected, throws an error/warning + message


def check_and_validate_args(  # noqa: C901
    args: argparse.Namespace,
) -> Tuple[
    NDArray,
    Dict[str, NDArray],
    List[str],
    List[str],
    Path,
    str,
    str,
    pandas.DataFrame,
    pandas.DataFrame,
]:
    """
    Checks whether user-specific arguments are valid.

    Args:
        args: parsed CLI args specified by the user

    Raises:
        Exception: if the output_folder is not writeable
        Exception: if any of the required input files are missing
        Exception: if the output_prefix contains either forward or backward slashes
        Exception: if any of the provided files do not exist
        Exception: if the VCF file is not compressed with `bgzip` or indexed with `tabix`
        Exception: if the VCF file does not contain variant sites
        Exception: if the provided `--chromosomes` do not occur in the specified VCF file
        Exception: if neither a `--bed-file` nor a `--window_size` is provided
        Exception: if only one of `--interval_start` and `--interval_end` is given
        Exception: if multiple `--chromosomes` and an interval are provided
        Exception: if any rows in either the `--bed-file` or `--sites-path` are missing data
        Exception: if any of the samples provided in the `populations_file` do not exist in the VCF
        Exception: if the `populations_file` does not contain at least 2 populations

    Returns:
        popnames: unique population names derived from `--populations` file
        popindices: the indices of the population-specific samples within the provided VCF
        chrom_list: list of chromosomes that are provided and also found in the provided VCF
        IDs: list of each individual in the `--populations` file
        temp_file: a temporary file in which to hold in-flight `pixy` calculations
        output_folder: the directory to which to write any `pixy` results
        output_prefix: the combination of a given `output_folder` and `output_prefix`
        bed_df: a pandas.DataFrame that represents a given `--bed-file` (the dataframe will be empty
            if no BED file was given)
        sites_df: a pandas.DataFrame that represents a given `--sites-file` (the dataframe will be
            empty if no sites file was given)

    """
    # CHECK FOR TABIX
    logger = logging.getLogger(__name__)
    tabix_path = shutil.which("tabix")

    if tabix_path is None:
        raise Exception(
            "[pixy] ERROR: tabix is not installed (or cannot be located in the path). "
            'Install tabix with "conda install -c bioconda htslib".'
        )

    if args.vcf is None:
        raise Exception("[pixy] ERROR: The --vcf argument is missing or incorrectly specified.")

    if args.populations is None:
        raise Exception(
            "[pixy] ERROR: The --populations argument is missing or incorrectly specified."
        )

    # reformat file paths for compatibility

    populations_path: Path = Path(os.path.expanduser(args.populations))
    populations_df: pandas.DataFrame = validate_populations_path(populations_path)

    vcf_path: str = os.path.expanduser(args.vcf)  # we don't want a Path object just yet because
    # most of the downstream operations require a string
    validate_vcf_path(vcf_path)

    if args.output_folder != "":
        output_folder = args.output_folder + "/"
    else:
        output_folder = os.path.expanduser(os.getcwd() + "/")

    output_prefix = output_folder + args.output_prefix

    # get vcf header info
    vcf_headers = allel.read_vcf_headers(vcf_path)

    logger.info("\n[pixy] Validating VCF and input parameters...")

    # CHECK OUTPUT FOLDER
    logger.info("[pixy] Checking write access...")

    output_folder, output_prefix = validate_output_path(
        output_folder=args.output_folder, output_prefix=args.output_prefix
    )
    # generate a name for a unique temp file for collecting output
    temp_file: Path = Path(output_folder) / f"pixy_tmpfile_{uuid.uuid4().hex}.tmp"
    # check if temp file is writable
    with open(temp_file, "w"):
        pass  # file is created and then closed
    assert os.access(temp_file, os.W_OK), "temp file is not writable"

    # CHECK CPU CONFIGURATION
    logger.info("[pixy] Checking CPU configuration...")

    if args.n_cores > mp.cpu_count():
        logger.warning(
            f"[pixy] WARNING: {args.n_cores} CPU cores requested but only "
            f"{mp.cpu_count()} are available. Using {mp.cpu_count()}."
        )
        args.n_cores = mp.cpu_count()

    # CHECK FOR EXISTENCE OF INPUT FILES

    if args.bed_file is not None:
        bed_path: Path = Path(os.path.expanduser(args.bed_file))
        bed_df: pandas.DataFrame = validate_bed_path(bed_path)

    else:
        bed_df = []

    # VALIDATE THE VCF

    # check if the vcf contains any invariant sites
    # a very basic check: just looks for at least one invariant site in the alt field
    logger.info("[pixy] Checking for invariant sites...")

    if not args.bypass_invariant_check:
        alt_list = (
            subprocess.check_output(
                "gunzip -c "
                + vcf_path
                + " | grep -v '#' | head -n 100000 | awk '{print $5}' | sort | uniq",
                shell=True,
            )
            .decode("utf-8")
            .split()
        )
        if "." not in alt_list:
            raise Exception(
                "[pixy] ERROR: the provided VCF appears to contain no invariant sites "
                '(ALT = "."). '
                "This check can be bypassed via --bypass_invariant_check"
            )
        if "." in alt_list and len(alt_list) == 1:
            logger.warning(
                "[pixy] WARNING: the provided VCF appears to contain no variable sites in the "
                "first 100 000 sites. It may have been filtered incorrectly, or genetic diversity "
                "may be extremely low. "
                "This warning can be suppressed via --bypass_invariant_check"
            )
    else:
        if not (len(args.stats) == 1 and (args.stats[0] == "fst")):
            logger.warning(
                "[pixy] EXTREME WARNING: --bypass_invariant_check is set to True. Note that a "
                "lack of invariant sites will result in incorrect estimates."
            )

    # check if requested chromosomes exist in vcf
    # parses the whole CHROM column (!)

    logger.info("[pixy] Checking chromosome data...")

    chrom_list: List[str] = get_chrom_list(args)

    # INTERVALS
    # check if intervals are correctly specified
    # validate the BED file (if present)

    logger.info("[pixy] Checking intervals/sites...")

    if args.bed_file is None:
        check_message = validate_window_and_interval_args(args)
        logger.info(f"{check_message}")
    else:
        if (
            args.interval_start is not None
            or args.interval_end is not None
            or args.window_size is not None
        ):
            raise Exception(
                "[pixy] ERROR: --interval_start, --interval_end, and --window_size are not valid "
                "when a BED file of windows is provided."
            )

        bed_chrom: List[str] = list(bed_df["chrom"])
        missing = list(set(bed_chrom) - set(chrom_list))
        chrom_list = list(set(chrom_list) & set(bed_chrom))

        if len(missing) > 0:
            logger.warning(
                "[pixy] WARNING: the following chromosomes in the BED file do not occur in the VCF "
                f"and will be ignored: {missing}"
            )
    if args.sites_file is None:
        sites_df: pandas.DataFrame = pandas.DataFrame([])
        chrom_sites: List[str] = []
        missing_sites: List[str] = []

    else:
        sites_path: Path = Path(os.path.expanduser(args.sites_file))
        sites_df = validate_sites_path(sites_path=sites_path)

        # all the chromosomes in the sites file
        chrom_sites = list(sites_df["CHROM"])

        # the difference between the chromosomes in the sites file and the VCF
        missing_sites = list(set(chrom_sites) - set(chrom_list))

        if len(missing_sites) > 0:
            logger.warning(
                "[pixy] WARNING: the following chromosomes in the sites file do not occur in the "
                f"VCF and will be ignored: {missing_sites}"
            )

    # SAMPLES
    # check if requested samples exist in vcf

    logger.info("[pixy] Checking sample data...")

    # - parse + validate the population file
    # - format is IND POP (tab separated)
    # - throws an error if individuals are missing from VCF

    # get a list of samples from the callset
    samples_list = vcf_headers.samples
    # make sure every indiv in the pop file is in the VCF callset
    sample_ids: List[str] = list(populations_df["ID"])
    missing = list(set(sample_ids) - set(samples_list))

    # find the samples in the callset index by matching up the order of samples between the
    # population file and the callset
    # also check if there are invalid samples in the popfile
    try:
        samples_callset_index = [samples_list.index(s) for s in populations_df["ID"]]
    except ValueError as e:
        raise Exception(
            "[pixy] ERROR: the following samples are listed in the population file "
            f"but not in the VCF: {missing}"
        ) from e
    else:
        populations_df["callset_index"] = samples_callset_index

        # use the popindices dictionary to keep track of the indices for each population
        popindices = {}
        popnames = populations_df.Population.unique()
        for name in popnames:
            popindices[name] = populations_df[
                populations_df.Population == name
            ].callset_index.values

    if len(popnames) == 1 and ("fst" in args.stats or "dxy" in args.stats):
        raise Exception(
            "[pixy] ERROR: calculation of fst and/or dxy requires at least two populations to be "
            "defined in the population file."
        )

    logger.info("[pixy] All initial checks passed!")

    return (
        popnames,
        popindices,
        chrom_list,
        sample_ids,
        temp_file,
        output_folder,
        output_prefix,
        bed_df,
        sites_df,
    )<|MERGE_RESOLUTION|>--- conflicted
+++ resolved
@@ -291,16 +291,6 @@
 
     Filters out non-SNPs, multi-allelic SNPs, and non-variant sites. Optionally masks out
     non-target sites based on a provided list (`sites_list_chunk`).
-
-<<<<<<< HEAD
-    Variants for which the depth of coverage (`DP`) is less than 1 are considered to be missing
-    and replaced with `-1`.
-
-    If the VCF contains no variants over the specified genomic region, sets `callset_is_none` to
-    `True`.
-=======
-    If the VCF contains no variants over the specified genomic region, sets `callset_is_none` to `True`.
->>>>>>> 73b83ef2
 
     Args:
         args (Namespace): Command-line arguments, should include the path to the VCF file as
